# coding=utf-8
# Copyright 2020 HuggingFace Inc.
#
# Licensed under the Apache License, Version 2.0 (the "License");
# you may not use this file except in compliance with the License.
# You may obtain a copy of the License at
#
#     http://www.apache.org/licenses/LICENSE-2.0
#
# Unless required by applicable law or agreed to in writing, software
# distributed under the License is distributed on an "AS IS" BASIS,
# WITHOUT WARRANTIES OR CONDITIONS OF ANY KIND, either express or implied.
# See the License for the specific language governing permissions and
# limitations under the License.

import logging
import tempfile

import requests
from absl.testing import parameterized

from nlp import (
    BuilderConfig,
    DatasetBuilder,
    DownloadConfig,
    GenerateMode,
    hf_api,
    hf_bucket_url,
    load,
    load_dataset_module,
)

from .utils import MockDataLoaderManager, slow


logging.basicConfig(level=logging.INFO)


class DatasetTester(object):
    def __init__(self, parent):
        self.parent = parent

    def load_builder(self, dataset_name, config=None, data_dir=None):
        builder_cls = load_dataset_module(dataset_name, force_reload=True)
        builder = builder_cls(config=config, data_dir=data_dir)
        return builder

    def load_all_configs(self, dataset_name):
        builder_cls = load_dataset_module(dataset_name, force_reload=True)
        builder = builder_cls()
        if len(builder.BUILDER_CONFIGS) == 0:
            return [None]
        return builder.BUILDER_CONFIGS

    def check_load_dataset(self, dataset_name, configs):
        # test only first config to speed up testing
        for config in configs:
            with tempfile.TemporaryDirectory() as processed_temp_dir, tempfile.TemporaryDirectory() as raw_temp_dir:
                # create config and dataset
                dataset_builder = self.load_builder(dataset_name, config, data_dir=processed_temp_dir)

                # create mock data loader manager that has a special download_and_extract() method to download dummy data instead of real data
                mock_dl_manager = MockDataLoaderManager(
                    dataset_name=dataset_name, config=config, version=dataset_builder.version, cache_dir=raw_temp_dir
                )

                # inject our fake download manager to the dataset_builder._make_download_manager fn
                dataset_builder._make_download_manager = lambda **kwargs: mock_dl_manager

                # build dataset from dummy data
                dataset_builder.download_and_prepare()

                # get dataset
                dataset = dataset_builder.as_dataset()

                # check that dataset is not empty
                for split in dataset_builder.info.splits.keys():
                    # check that loaded datset is not empty
                    self.parent.assertTrue(len(dataset[split]) > 0)


def get_dataset_names():
    # fetch all dataset names
    api = hf_api.HfApi()
    datasets = [x.datasetId for x in api.dataset_list()]
    dataset_names_parametrized = [{"testcase_name": x, "dataset_name": x} for x in datasets]
    return dataset_names_parametrized


@parameterized.named_parameters(get_dataset_names())
class DatasetTest(parameterized.TestCase):

    dataset_name = None

    def setUp(self):
        self.dataset_tester = DatasetTester(self)

    def test_dataset_has_valid_etag(self, dataset_name):
        py_script_path = list(filter(lambda x: x, dataset_name.split("/")))[-1] + ".py"
        dataset_url = hf_bucket_url(dataset_name, filename=py_script_path)
        etag = None
        try:
            response = requests.head(dataset_url, allow_redirects=True, proxies=None, timeout=10)

            if response.status_code == 200:
                etag = response.headers.get("Etag")
        except (EnvironmentError, requests.exceptions.Timeout):
            pass

        self.assertIsNotNone(etag)

    def test_builder_class(self, dataset_name):
        builder = self.dataset_tester.load_builder(dataset_name)
        self.assertTrue(isinstance(builder, DatasetBuilder))

    def test_builder_configs(self, dataset_name):
        builder_configs = self.dataset_tester.load_all_configs(dataset_name)
        self.assertTrue(len(builder_configs) > 0)

        if builder_configs[0] is not None:
            all(self.assertTrue(isinstance(config, BuilderConfig)) for config in builder_configs)

    def test_load_dataset(self, dataset_name):
        # test only first config
        configs = self.dataset_tester.load_all_configs(dataset_name)[:1]
        self.dataset_tester.check_load_dataset(dataset_name, configs)

<<<<<<< HEAD
                # create mock data loader manager with test specific mock_folder_strucutre_fn
                mock_dl_manager = self.dataset_tester.create_mock_data_loader(path_to_dummy_data)

                # build dataset from dummy data
                dataset_builder.download_and_prepare(dl_manager=mock_dl_manager)

                # get dataset
                dataset = dataset_builder.as_dataset()

                # check that dataset is not empty
                for split in dataset_builder.info.splits.keys():
                    # check that loaded datset is not empty
                    self.assertTrue(len(dataset[split]) > 0)
=======
    @slow
    def test_load_dataset_all_configs(self, dataset_name):
        configs = self.dataset_tester.load_all_configs(dataset_name)
        self.dataset_tester.check_load_dataset(dataset_name, configs)
>>>>>>> 377135a7

    @slow
    def test_load_real_dataset(self, dataset_name):
        with tempfile.TemporaryDirectory() as temp_data_dir:
            download_config = DownloadConfig()
            download_config.download_mode = GenerateMode.FORCE_REDOWNLOAD
            download_and_prepare_kwargs = {"download_config": download_config}

            dataset = load(
                dataset_name, data_dir=temp_data_dir, download_and_prepare_kwargs=download_and_prepare_kwargs
            )
            for split in dataset.keys():
                self.assertTrue(len(dataset[split]) > 0)<|MERGE_RESOLUTION|>--- conflicted
+++ resolved
@@ -125,26 +125,10 @@
         configs = self.dataset_tester.load_all_configs(dataset_name)[:1]
         self.dataset_tester.check_load_dataset(dataset_name, configs)
 
-<<<<<<< HEAD
-                # create mock data loader manager with test specific mock_folder_strucutre_fn
-                mock_dl_manager = self.dataset_tester.create_mock_data_loader(path_to_dummy_data)
-
-                # build dataset from dummy data
-                dataset_builder.download_and_prepare(dl_manager=mock_dl_manager)
-
-                # get dataset
-                dataset = dataset_builder.as_dataset()
-
-                # check that dataset is not empty
-                for split in dataset_builder.info.splits.keys():
-                    # check that loaded datset is not empty
-                    self.assertTrue(len(dataset[split]) > 0)
-=======
     @slow
     def test_load_dataset_all_configs(self, dataset_name):
         configs = self.dataset_tester.load_all_configs(dataset_name)
         self.dataset_tester.check_load_dataset(dataset_name, configs)
->>>>>>> 377135a7
 
     @slow
     def test_load_real_dataset(self, dataset_name):
